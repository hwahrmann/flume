<?xml version="1.0" encoding="UTF-8"?>
<!-- Licensed to the Apache Software Foundation (ASF) under one or more contributor
  license agreements. See the NOTICE file distributed with this work for additional
  information regarding copyright ownership. The ASF licenses this file to
  You under the Apache License, Version 2.0 (the "License"); you may not use
  this file except in compliance with the License. You may obtain a copy of
  the License at http://www.apache.org/licenses/LICENSE-2.0 Unless required
  by applicable law or agreed to in writing, software distributed under the
  License is distributed on an "AS IS" BASIS, WITHOUT WARRANTIES OR CONDITIONS
  OF ANY KIND, either express or implied. See the License for the specific
  language governing permissions and limitations under the License. -->
<project xmlns="http://maven.apache.org/POM/4.0.0" xmlns:xsi="http://www.w3.org/2001/XMLSchema-instance"
  xsi:schemaLocation="http://maven.apache.org/POM/4.0.0 http://maven.apache.org/xsd/maven-4.0.0.xsd">

  <modelVersion>4.0.0</modelVersion>

 <parent>
    <artifactId>flume-ng-sinks</artifactId>
    <groupId>org.apache.flume</groupId>
    <version>1.10.0-SNAPSHOT</version>
  </parent>

  <groupId>org.apache.flume.flume-ng-sinks</groupId>
  <artifactId>flume-ng-elasticsearch-sink</artifactId>
  <name>Flume NG ElasticSearch Sink</name>

  <properties>
    <!-- TODO fix spotbugs/pmd violations -->
    <spotbugs.maxAllowedViolations>8</spotbugs.maxAllowedViolations>
    <pmd.maxAllowedViolations>10</pmd.maxAllowedViolations>
  </properties>
  
  <build>
    <plugins>
      <plugin>
        <groupId>org.apache.rat</groupId>
        <artifactId>apache-rat-plugin</artifactId>
      </plugin>

      <plugin>
        <groupId>com.github.alexcojocaru</groupId>
        <artifactId>elasticsearch-maven-plugin</artifactId>
        <!-- REPLACE THE FOLLOWING WITH THE PLUGIN VERSION YOU NEED -->
        <version>6.0</version>
        <configuration>
           <!-- REPLACE THE FOLLOWING WITH THE ELASTICSEARCH VERSION YOU NEED -->
           <version>6.2.1</version>
           <clusterName>test</clusterName>
           <transportPort>9300</transportPort>
           <httpPort>9200</httpPort>
           <timeout>60</timeout>
        </configuration>
        <executions>
          <!--
              The elasticsearch maven plugin goals are by default bound to the
              pre-integration-test and post-integration-test phases
          -->
          <execution>
            <id>start-elasticsearch</id>
            <phase>test</phase>
            <goals>
                <goal>runforked</goal>
            </goals>
          </execution>
          <execution>
            <id>stop-elasticsearch</id>
            <phase>prepare-package</phase>
            <goals>
                <goal>stop</goal>
            </goals>
          </execution>
        </executions>
      </plugin>
    </plugins>
  </build>

  <dependencies>

    <dependency>
      <groupId>org.apache.flume</groupId>
      <artifactId>flume-ng-sdk</artifactId>
    </dependency>

    <dependency>
      <groupId>org.apache.flume</groupId>
      <artifactId>flume-ng-core</artifactId>
    </dependency>

    <dependency>
      <groupId>org.elasticsearch</groupId>
      <artifactId>elasticsearch</artifactId>
    </dependency>

    <dependency>
      <groupId>org.elasticsearch.client</groupId>
      <artifactId>transport</artifactId>
    </dependency>

    <dependency>
      <groupId>org.elasticsearch.client</groupId>
      <artifactId>elasticsearch-rest-high-level-client</artifactId>
    </dependency>

    <dependency>
      <groupId>org.apache.httpcomponents</groupId>
      <artifactId>httpclient</artifactId>
    </dependency>

    <dependency>
      <groupId>junit</groupId>
      <artifactId>junit</artifactId>
      <scope>test</scope>
    </dependency>

    <dependency>
      <groupId>org.apache.logging.log4j</groupId>
<<<<<<< HEAD
      <artifactId>log4j-api</artifactId>
    </dependency>

    <dependency>
      <groupId>org.apache.logging.log4j</groupId>
      <artifactId>log4j-core</artifactId>
      <scope>test</scope>
    </dependency>

    <dependency>
      <groupId>org.apache.logging.log4j</groupId>
=======
>>>>>>> 0e52f7a2
      <artifactId>log4j-slf4j-impl</artifactId>
      <scope>test</scope>
    </dependency>

    <dependency>
      <groupId>org.apache.logging.log4j</groupId>
      <artifactId>log4j-1.2-api</artifactId>
      <scope>test</scope>
    </dependency>

    <dependency>
      <groupId>commons-lang</groupId>
      <artifactId>commons-lang</artifactId>
    </dependency>

    <dependency>
      <groupId>org.mockito</groupId>
      <artifactId>mockito-all</artifactId>
      <scope>test</scope>
    </dependency>

  </dependencies>
</project><|MERGE_RESOLUTION|>--- conflicted
+++ resolved
@@ -87,8 +87,14 @@
     </dependency>
 
     <dependency>
+      <groupId>org.slf4j</groupId>
+      <artifactId>slf4j-api</artifactId>
+    </dependency>
+
+    <dependency>
       <groupId>org.elasticsearch</groupId>
       <artifactId>elasticsearch</artifactId>
+      <optional>true</optional>
     </dependency>
 
     <dependency>
@@ -114,8 +120,8 @@
 
     <dependency>
       <groupId>org.apache.logging.log4j</groupId>
-<<<<<<< HEAD
       <artifactId>log4j-api</artifactId>
+      <scope>test</scope>
     </dependency>
 
     <dependency>
@@ -126,8 +132,6 @@
 
     <dependency>
       <groupId>org.apache.logging.log4j</groupId>
-=======
->>>>>>> 0e52f7a2
       <artifactId>log4j-slf4j-impl</artifactId>
       <scope>test</scope>
     </dependency>
@@ -144,6 +148,11 @@
     </dependency>
 
     <dependency>
+      <groupId>com.google.guava</groupId>
+      <artifactId>guava</artifactId>
+    </dependency>
+
+    <dependency>
       <groupId>org.mockito</groupId>
       <artifactId>mockito-all</artifactId>
       <scope>test</scope>
