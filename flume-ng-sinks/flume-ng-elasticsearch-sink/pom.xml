--- conflicted
+++ resolved
@@ -24,7 +24,12 @@
   <artifactId>flume-ng-elasticsearch-sink</artifactId>
   <name>Flume NG ElasticSearch Sink</name>
 
-<<<<<<< HEAD
+  <properties>
+    <!-- TODO fix spotbugs/pmd violations -->
+    <spotbugs.maxAllowedViolations>8</spotbugs.maxAllowedViolations>
+    <pmd.maxAllowedViolations>10</pmd.maxAllowedViolations>
+  </properties>
+  
   <build>
     <plugins>
       <plugin>
@@ -68,13 +73,6 @@
       </plugin>
     </plugins>
   </build>
-=======
-  <properties>
-    <!-- TODO fix spotbugs/pmd violations -->
-    <spotbugs.maxAllowedViolations>8</spotbugs.maxAllowedViolations>
-    <pmd.maxAllowedViolations>10</pmd.maxAllowedViolations>
-  </properties>
->>>>>>> 938d5114
 
   <dependencies>
 
